# Copyright (c) 2023 The Brave Authors. All rights reserved.
# This Source Code Form is subject to the terms of the Mozilla Public
# License, v. 2.0. If a copy of the MPL was not distributed with this file,
# You can obtain one at https://mozilla.org/MPL/2.0/. */

import logging
import os
from functools import lru_cache
from multiprocessing import cpu_count
from pathlib import Path
from typing import Optional

import structlog
from pydantic import BaseSettings, Field, validator
from pytz import timezone

logger = structlog.getLogger(__name__)


class Configuration(BaseSettings):
    default_headers = {
        "Accept": "*/*",
    }

    tz = timezone("UTC")
    request_timeout = 30
    max_content_size = 10000000

    output_feed_path: Path = Field(default=Path(__file__).parent / "output/feed")
    output_path: Path = Field(default=Path(__file__).parent / "output")
    wasm_thumbnail_path: Path = Field(
        default=Path(__file__).parent / "wasm_thumbnail.wasm"
    )
    img_cache_path: Path = Field(default=Path(__file__).parent / "output/feed/cache")

    # Set the number of processes to spawn for all multiprocessing tasks.
    concurrency: int = cpu_count() - 1
    thread_pool_size: int = cpu_count() * 5

    # Disable uploads and downloads to S3. Useful when running locally or in CI.
    no_upload: Optional[str] = None
    no_download: Optional[str] = None

    pcdn_url_base: str = Field(default="https://pcdn.brave.software")

    # Canonical ID of the private S3 bucket
    private_s3_bucket: str = Field(default="brave-private-cdn-development")
    private_cdn_canonical_id: str = ""
    private_cdn_cloudfront_canonical_id: str = ""

    # Canonical ID of the public S3 bucket
    pub_s3_bucket: str = Field(default="brave-today-cdn-development")
    brave_today_canonical_id: str = ""
    brave_today_cloudfront_canonical_id: str = ""

    sources_file: Path = Field(default="sources")
    sources_dir: Path = Field(default=Path(__file__).parent / "sources")
    global_sources_file: Path = Field(default="sources.global.json")
    favicon_lookup_file: Path = Field(default="favicon_lookup.json")
    cover_info_lookup_file: Path = Field(default="cover_info_lookup.json")
    cover_info_cache_dir: Path = Field(default="cover_info_cache")
    tests_dir: Path = Field(default=Path(__file__).parent / "tests")

    sentry_dsn: str = ""

    log_level: str = "info"

    structlog.configure(
        wrapper_class=structlog.make_filtering_bound_logger(
            logging.getLevelName(log_level.upper())
        ),
    )

    if sentry_dsn:
        import sentry_sdk

        sentry_sdk.init(dsn=sentry_dsn, traces_sample_rate=0)

    prom_pushgateway_url: Optional[str] = None

    prometheus_multiproc_dir: Path = Field(
        default=Path(__file__).parent / "output/prom_tmp"
    )

    bs_pop_endpoint: str = ""
    pop_score_cutoff = 300
    pop_score_exponent = 2 / 3
    pop_score_range = 100

    nu_api_url: str = ""
    nu_api_token: str = ""
<<<<<<< HEAD
    nu_default_channels = ["Funny"]
=======
    nu_default_channels = ["Fun"]
>>>>>>> 8c742bd5
    nu_augment_channels = [
        "Top Sources",
        "Top News",
        "World News",
        "US News",
        "Culture",
    ]
<<<<<<< HEAD
    nu_confidence_threshold = 0.8
=======
    nu_confidence_threshold = 0.9
>>>>>>> 8c742bd5
    nu_excluded_channels = ["Crime"]

    @validator("img_cache_path")
    def create_img_cache_path(cls, v: Path) -> Path:
        v.mkdir(parents=True, exist_ok=True)
        return v

    @validator("prometheus_multiproc_dir")
    def create_prometheus_multiproc_dir(cls, v: Path) -> Path:
        v.mkdir(parents=True, exist_ok=True)
        os.environ["PROMETHEUS_MULTIPROC_DIR"] = str(v)
        return v


@lru_cache()
def get_config() -> Configuration:
    return Configuration()<|MERGE_RESOLUTION|>--- conflicted
+++ resolved
@@ -89,11 +89,7 @@
 
     nu_api_url: str = ""
     nu_api_token: str = ""
-<<<<<<< HEAD
-    nu_default_channels = ["Funny"]
-=======
     nu_default_channels = ["Fun"]
->>>>>>> 8c742bd5
     nu_augment_channels = [
         "Top Sources",
         "Top News",
@@ -101,11 +97,7 @@
         "US News",
         "Culture",
     ]
-<<<<<<< HEAD
-    nu_confidence_threshold = 0.8
-=======
     nu_confidence_threshold = 0.9
->>>>>>> 8c742bd5
     nu_excluded_channels = ["Crime"]
 
     @validator("img_cache_path")
